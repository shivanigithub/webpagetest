--- conflicted
+++ resolved
@@ -1,491 +1,488 @@
-/******************************************************************************
-Copyright (c) 2012, Google Inc.
-All rights reserved.
-
-Redistribution and use in source and binary forms, with or without
-modification, are permitted provided that the following conditions are met:
-
-    * Redistributions of source code must retain the above copyright notice,
-      this list of conditions and the following disclaimer.
-    * Redistributions in binary form must reproduce the above copyright notice,
-      this list of conditions and the following disclaimer in the documentation
-      and/or other materials provided with the distribution.
-    * Neither the name of Google, Inc. nor the names of its contributors
-      may be used to endorse or promote products derived from this software
-      without specific prior written permission.
-
-THIS SOFTWARE IS PROVIDED BY THE COPYRIGHT HOLDERS AND CONTRIBUTORS "AS IS"
-AND ANY EXPRESS OR IMPLIED WARRANTIES, INCLUDING, BUT NOT LIMITED TO, THE
-IMPLIED WARRANTIES OF MERCHANTABILITY AND FITNESS FOR A PARTICULAR PURPOSE ARE
-DISCLAIMED. IN NO EVENT SHALL THE COPYRIGHT HOLDER OR CONTRIBUTORS BE LIABLE
-FOR ANY DIRECT, INDIRECT, INCIDENTAL, SPECIAL, EXEMPLARY, OR CONSEQUENTIAL
-DAMAGES (INCLUDING, BUT NOT LIMITED TO, PROCUREMENT OF SUBSTITUTE GOODS OR
-SERVICES; LOSS OF USE, DATA, OR PROFITS; OR BUSINESS INTERRUPTION) HOWEVER
-CAUSED AND ON ANY THEORY OF LIABILITY, WHETHER IN CONTRACT, STRICT LIABILITY,
-OR TORT (INCLUDING NEGLIGENCE OR OTHERWISE) ARISING IN ANY WAY OUT OF THE USE
-OF THIS SOFTWARE, EVEN IF ADVISED OF THE POSSIBILITY OF SUCH DAMAGE.
-******************************************************************************/
-
-var child_process = require('child_process');
-var fs = require('fs');
-var logger = require('logger');
-var nopt = require('nopt');
-var path = require('path');
-var process_utils = require('process_utils');
-var system_commands = require('system_commands');
-var traffic_shaper = require('traffic_shaper');
-var webdriver = require('selenium-webdriver');
-var wpt_client = require('wpt_client');
-
-/**
- * Partial list of expected command-line options.
- *
- * @see wd_server init defines additional command-line args, e.g.:
- *     browser: [String, null],
- *     chromedriver: [String, null],
- *     ..
- */
-var knownOpts = {
-  serverUrl: [String, null],
-  location: [String, null],
-  deviceAddr: [String, null],
-  deviceSerial: [String, null],
-  jobTimeout: [Number, null],
-  apiKey: [String, null]
-};
-
-var WD_SERVER_EXIT_TIMEOUT = 5000;  // Wait for 5 seconds before force-killing
-
-/**
- * @param {wpt_client.Client} client the WebPagetest client.
- * @param {Object} flags from knownOpts.
- * @constructor
- */
-function Agent(client, flags) {
-  'use strict';
-  this.client_ = client;
-  this.flags_ = flags;
-  this.app_ = webdriver.promise.controlFlow();
-  process_utils.injectWdAppLogging('agent_main', this.app_);
-  // The directory to store run result files. Clean it up before+after each run.
-  // We want a fixed name, to avoid leaving junk after agent crashes/restarts.
-  var runTempSuffix = flags.deviceSerial || '';
-  if (!/^[a-z0-9]*$/i.test(runTempSuffix)) {
-    throw new Error('--deviceSerial may contain only letters and digits');
-  }
-  this.runTempDir_ = 'runtmp' + (runTempSuffix ? '_' + runTempSuffix : '');
-  this.wdServer_ = undefined;  // The wd_server child process.
-  this.trafficShaper_ = new traffic_shaper.TrafficShaper(this.app_, flags);
-
-  this.client_.onStartJobRun = this.startJobRun_.bind(this);
-  this.client_.onAbortJob = this.abortJob_.bind(this);
-}
-/** Public class. */
-exports.Agent = Agent;
-
-/**
- * Runs jobs that it receives from the client.
- */
-Agent.prototype.run = function() {
-  'use strict';
-  this.client_.run(/*forever=*/true);
-};
-
-/**
- * @param {string=} description debug title.
- * @param {Function} f the function to schedule.
- * @return {webdriver.promise.Promise} the scheduled promise.
- * @private
- */
-Agent.prototype.scheduleNoFault_ = function(description, f) {
-  'use strict';
-  return process_utils.scheduleNoFault(this.app_, description, f);
-};
-
-/**
- * Starts a child process with the wd_server module.
- * @param {Job} job the job for which we are starting the server process.
- * @private
- */
-Agent.prototype.startWdServer_ = function(job) {
-  'use strict';
-  this.wdServer_ = child_process.fork('./src/wd_server.js',
-      [], {env: process.env});
-  this.wdServer_.on('message', function(ipcMsg) {
-    logger.debug('got IPC: %s', ipcMsg.cmd);
-    if ('done' === ipcMsg.cmd || 'error' === ipcMsg.cmd) {
-      var isRunFinished = job.isFirstViewOnly || job.isCacheWarm;
-      if ('error' === ipcMsg.cmd) {
-        job.error = ipcMsg.e;
-        // Error in a first-view run: can't do a repeat run.
-        isRunFinished = true;
-      }
-      this.scheduleProcessDone_(ipcMsg, job);
-      if (isRunFinished) {
-        this.scheduleCleanup_();
-      }
-      // Do this only at the very end, as it starts a new run of the job.
-      this.scheduleNoFault_('Job finished',
-          job.runFinished.bind(job, isRunFinished));
-    }
-  }.bind(this));
-  this.wdServer_.on('exit', function(code, signal) {
-    logger.info('wd_server child process exit code %s signal %s', code, signal);
-    this.wdServer_ = undefined;
-  }.bind(this));
-};
-
-/**
- * Processes job results, including failed jobs.
- *
- * @param {Object} ipcMsg a message from the wpt client.
- * @param {Job} job the job with results.
- * @private
- */
-Agent.prototype.scheduleProcessDone_ = function(ipcMsg, job) {
-  'use strict';
-  this.scheduleNoFault_('Process job results', function() {
-    if (ipcMsg.devToolsMessages) {
-      job.zipResultFiles['devtools.json'] =
-          JSON.stringify(ipcMsg.devToolsMessages);
-    }
-    if (ipcMsg.screenshots && ipcMsg.screenshots.length > 0) {
-      var imageDescriptors = [];
-      ipcMsg.screenshots.forEach(function(screenshot) {
-        logger.debug('Adding screenshot %s', screenshot.fileName);
-        process_utils.scheduleFunctionNoFault(this.app_,
-            'Read ' + screenshot.diskPath,
-            fs.readFile, screenshot.diskPath).then(function(buffer) {
-          job.resultFiles.push(new wpt_client.ResultFile(
-              wpt_client.ResultFile.ResultType.IMAGE,
-              screenshot.fileName,
-              screenshot.contentType,
-              buffer));
-          if (screenshot.description) {
-            imageDescriptors.push({
-              filename: screenshot.fileName,
-              description: screenshot.description
-            });
-          }
-        }.bind(this));
-      }.bind(this));
-      if (imageDescriptors.length > 0) {
-        job.zipResultFiles['images.json'] = JSON.stringify(imageDescriptors);
-      }
-    }
-    if (ipcMsg.videoFile) {
-      process_utils.scheduleFunctionNoFault(this.app_, 'Read video file',
-          fs.readFile, ipcMsg.videoFile).then(function(buffer) {
-        job.resultFiles.push(new wpt_client.ResultFile(
-            wpt_client.ResultFile.ResultType.IMAGE,
-            'video.avi', 'video/avi', buffer));
-      }.bind(this));
-    }
-    if (ipcMsg.pcapFile) {
-      process_utils.scheduleFunctionNoFault(this.app_, 'Read pcap file',
-              fs.readFile, ipcMsg.pcapFile).then(function(buffer) {
-        job.resultFiles.push(new wpt_client.ResultFile(
-            wpt_client.ResultFile.ResultType.PCAP,
-            '.cap', 'application/vnd.tcpdump.pcap', buffer));
-      });
-      process_utils.scheduleFunctionNoFault(this.app_, 'Delete pcap file',
-          fs.unlink, ipcMsg.pcapFile);
-    }
-  }.bind(this));
-};
-
-/**
- * Performs one run of a job in a wd_server module that runs as a child process.
- *
- * Must call job.runFinished() no matter how the run ended.
- *
- * @param {Job} job the job to run.
- * @private
- */
-Agent.prototype.startJobRun_ = function(job) {
-  'use strict';
-  job.isCacheWarm = !!this.wdServer_;
-  logger.info('Running job %s run %d/%d cacheWarm=%s',
-      job.id, job.runNumber, job.runs, job.isCacheWarm);
-  this.scheduleCleanRunTempDir_();
-  if (!this.wdServer_) {
-    this.trafficShaper_.scheduleStart(
-        job.task.bwIn, job.task.bwOut, job.task.latency, job.task.plr);
-    this.startWdServer_(job);
-  }
-  var script = job.task.script;
-  var url = job.task.url;
-  var pac;
-  if (script && !/new\s+(\S+\.)?Builder\s*\(/.test(script)) {
-    var urlAndPac = this.decodeUrlAndPacFromScript_(script);
-    url = urlAndPac.url;
-    pac = urlAndPac.pac;
-    script = undefined;
-  }
-  url = url.trim();
-  if (!((/^https?:\/\//i).test(url))) {
-    url = 'http://' + url;
-  }
-  this.scheduleNoFault_('Send IPC "run"', function() {
-    var message = {
-        cmd: 'run',
-        options: {browserName: job.task.browser},
-        runNumber: job.runNumber,
-        exitWhenDone: job.isFirstViewOnly || job.isCacheWarm,
-        captureVideo: job.captureVideo,
-        capturePackets: job.capturePackets,
-<<<<<<< HEAD
-        pngScreenShot: job.task.pngScreenShot,
-        imageQuality: job.task.imageQuality,
-=======
-        captureTimeline: job.task.timeline,
-        timelineStackDepth: job.task.timelineStackDepth,
->>>>>>> 96cc36ec
-        script: script,
-        url: url,
-        pac: pac,
-        timeout: this.client_.jobTimeout,
-        runTempDir: this.runTempDir_
-      };
-    Object.getOwnPropertyNames(this.flags_).forEach(function(flagName) {
-      if (!message[flagName]) {
-        message[flagName] = this.flags_[flagName];
-      }
-    }.bind(this));
-    this.wdServer_.send(message);
-  }.bind(this));
-};
-
-/**
- * Makes sure the run temp dir exists and is empty, but ignores deletion errors.
- * Currently supports only flat files, no subdirectories.
- * @private
- */
-Agent.prototype.scheduleCleanRunTempDir_ = function() {
-  'use strict';
-  process_utils.scheduleFunctionNoFault(this.app_, 'Tmp check',
-      fs.exists, this.runTempDir_).then(function(exists) {
-    if (exists) {
-      process_utils.scheduleFunction(this.app_, 'Tmp read',
-          fs.readdir, this.runTempDir_).then(function(files) {
-        files.forEach(function(fileName) {
-          var filePath = path.join(this.runTempDir_, fileName);
-          process_utils.scheduleFunctionNoFault(this.app_, 'Delete ' + filePath,
-              fs.unlink, filePath);
-        }.bind(this));
-      }.bind(this));
-    } else {
-      process_utils.scheduleFunction(this.app_, 'Tmp create',
-          fs.mkdir, this.runTempDir_);
-    }
-  }.bind(this));
-};
-
-/**
- * @param {string} message the error message.
- * @constructor
- * @see decodeUrlAndPacFromScript_
- */
-function ScriptError(message) {
-  'use strict';
-  this.message = message;
-  this.stack = (new Error(message)).stack;
-}
-ScriptError.prototype = new Error();
-
-/**
- * Extract the URL and PAC from a simple WPT script.
- *
- * We don't support general WPT scripts.  Instead, we only support the minimal
- * subset that's required to express a PAC proxy configuration script.
- * Here are a couple examples of supported scripts:
- *
- *    1)
- *    setDnsName foo.com bar.com
- *    navigate qux.com
- *
- *    2)
- *    setDnsName foo.com ignored.com
- *    overrideHost foo.com bar.com
- *    navigate qux.com
- *
- * Blank lines and lines starting with "//" are ignored.  Lines starting with
- * "if", "endif", and "addHeader" are also ignored for now, but this feature is
- * deprecated and these commands will be rejected in a future.  Any other input
- * will throw a ScriptError.
- *
- * @param {string} script e.g.:
- *   setDnsName fromHost toHost
- *   navigate url.
- * @return {Object} a URL and PAC object, e.g.:
- *   {url:'http://x.com', pac:'function Find...'}.
- * @private
- */
-Agent.prototype.decodeUrlAndPacFromScript_ = function(script) {
-  'use strict';
-  var fromHost, toHost, proxy, url;
-  script.split('\n').forEach(function(line, lineNumber) {
-    line = line.trim();
-    if (!line || 0 === line.indexOf('//')) {
-      return;
-    }
-    if (line.match(/^(if|endif|addHeader)\s/i)) {
-      return;
-    }
-    var m = line.match(/^setDnsName\s+(\S+)\s+(\S+)$/i);
-    if (m && !fromHost && !url) {
-      fromHost = m[1];
-      toHost = m[2];
-      return;
-    }
-    m = line.match(/^overrideHost\s+(\S+)\s+(\S+)$/i);
-    if (m && fromHost && m[1] === fromHost && !proxy && !url) {
-      proxy = m[2];
-      return;
-    }
-    m = line.match(/^navigate\s+(\S+)$/i);
-    if (m && fromHost && !url) {
-      url = m[1];
-      return;
-    }
-    throw new ScriptError('WPT script contains unsupported line[' +
-        lineNumber + ']: ' + line + '\n' +
-        '--- support is limited to:\n' +
-        'setDnsName H1 H2\\n [overrideHost H1 H3]\\n navigate H4');
-  });
-  if (!fromHost || !url) {
-    throw new ScriptError('WPT script lacks ' +
-        (fromHost ? 'navigate' : 'setDnsName'));
-  }
-  logger.debug('Script is a simple PAC from=%s to=%s url=%s',
-      fromHost, proxy || toHost, url);
-  return {url: url, pac: 'function FindProxyForURL(url, host) {\n' +
-      '  if ("' + fromHost + '" === host) {\n' +
-      '    return "PROXY ' + (proxy || toHost) + '";\n' +
-      '  }\n' +
-      '  return "DIRECT";\n}\n'};
-};
-
-/**
- * @param {Object} job the job to abort (e.g. due to timeout).
- * @private
- */
-Agent.prototype.abortJob_ = function(job) {
-  'use strict';
-  if (this.wdServer_) {
-    this.scheduleNoFault_('Remove message listener',
-      this.wdServer_.removeAllListeners.bind(this.wdServer_, 'message'));
-    this.scheduleNoFault_('Send IPC "abort"',
-        this.wdServer_.send.bind(this.wdServer_, {cmd: 'abort'}));
-  }
-  this.scheduleCleanup_();
-  this.scheduleNoFault_('Timed out job finished',
-      job.runFinished.bind(job, /*isRunFinished=*/true));
-};
-
-/**
- * Kill the wdServer and traffic shaper.
- *
- * @private
- */
-Agent.prototype.scheduleCleanup_ = function() {
-  'use strict';
-  if (this.wdServer_) {
-    this.scheduleNoFault_('Remove message listener',
-      this.wdServer_.removeAllListeners.bind(this.wdServer_, 'message'));
-    process_utils.scheduleWait(this.app_, this.wdServer_, 'wd_server',
-          WD_SERVER_EXIT_TIMEOUT).then(function() {
-      // This assumes a clean exit with no zombies
-      this.wdServer_ = undefined;
-    }.bind(this), function() {
-      process_utils.scheduleKillTree(this.app_, 'Kill wd_server',
-          this.wdServer_);
-      this.app_.schedule('undef wd_server', function() {
-        this.wdServer_ = undefined;
-      }.bind(this));
-    }.bind(this));
-  }
-  this.trafficShaper_.scheduleStop();
-  if (1 === parseInt(this.flags_.killall || '0', 10)) {
-    // Kill all processes for this user, except our own process and parent(s).
-    //
-    // This assumes that there are no extra login shells for our user,
-    // otherwise they'll all be killed!  The expected use is to create a custom
-    // user, e.g. "foo", and launch our agent via:
-    //    nohup sudo -u foo -H ./wptdriver.sh --killall 1 ... &
-    // Ideally we could run agent_main as our normal user and do this "sudo -u"
-    // when we fork wd_server, but cross-user IPC apparently doesn't work.
-    process_utils.scheduleGetAll(this.app_).then(function(processInfos) {
-      var pid = process.pid;
-      var pi; // Declare outside the loop, to avoid a jshint warning
-      while (pid) {
-        pi = undefined;
-        for (var i in processInfos) {
-          if (processInfos[i].pid === pid) {
-            pi = processInfos.splice(i, 1)[0];
-            logger.debug('Not killing user %s pid=%s: %s %s', process.env.USER,
-                pid, pi.command, pi.args.join(' '));
-            break;
-          }
-        }
-        pid = (pi ? pi.ppid : undefined);
-      }
-      if (processInfos.length > 0) {
-        logger.info('Killing %s pids owned by user %s: %s', processInfos.length,
-            process.env.USER,
-            processInfos.map(function(pi) { return pi.pid; }).join(', '));
-        process_utils.scheduleKillAll(
-            this.app_, 'Kill dangling pids', processInfos);
-      }
-    }.bind(this));
-  }
-  this.scheduleCleanRunTempDir_();
-};
-
-/**
- * Node.js is a multiplatform framework, however because we are making native
- * system calls, it becomes platform dependent. To reduce dependencies
- * throughout the code, all native commands are set here and when a command is
- * called through system_commands.get, the correct command for the current
- * platform is returned
- */
-exports.setSystemCommands = function() {
-  'use strict';
-  process_utils.setSystemCommands();
-
-  system_commands.set('run', './$0', 'unix');
-  system_commands.set('run', '$0', 'win32');
-};
-
-/**
- * main is called automatically if agent_main is the node module called directly
- * which it should be. Main initializes the wpt_client Object with the flags
- * set by the run script and calls run with it
- *
- * @param  {Object} flags command line flags.
- */
-exports.main = function(flags) {
-  'use strict';
-  var versionMatch = /^v(\d+)\.(\d+)(?:\.\d+)?$/.exec(process.version);
-  if (!versionMatch) {
-    throw new Error('Cannot parse NodeJS version: ' + process.version);
-  }
-  if (parseInt(versionMatch[1], 10) !== 0 ||
-      parseInt(versionMatch[2], 10) < 8) {
-    throw new Error('node version must be >=0.8, not ' + process.version);
-  }
-  exports.setSystemCommands();
-  delete flags.argv; // Remove nopt dup
-  var client = new wpt_client.Client(flags);
-  var agent = new Agent(client, flags);
-  agent.run();
-};
-
-if (require.main === module) {
-  try {
-    exports.main(nopt(knownOpts, {}, process.argv, 2));
-  } catch (e) {
-    console.error(e);
-    process.exit(-1);
-  }
-}
+/******************************************************************************
+Copyright (c) 2012, Google Inc.
+All rights reserved.
+
+Redistribution and use in source and binary forms, with or without
+modification, are permitted provided that the following conditions are met:
+
+    * Redistributions of source code must retain the above copyright notice,
+      this list of conditions and the following disclaimer.
+    * Redistributions in binary form must reproduce the above copyright notice,
+      this list of conditions and the following disclaimer in the documentation
+      and/or other materials provided with the distribution.
+    * Neither the name of Google, Inc. nor the names of its contributors
+      may be used to endorse or promote products derived from this software
+      without specific prior written permission.
+
+THIS SOFTWARE IS PROVIDED BY THE COPYRIGHT HOLDERS AND CONTRIBUTORS "AS IS"
+AND ANY EXPRESS OR IMPLIED WARRANTIES, INCLUDING, BUT NOT LIMITED TO, THE
+IMPLIED WARRANTIES OF MERCHANTABILITY AND FITNESS FOR A PARTICULAR PURPOSE ARE
+DISCLAIMED. IN NO EVENT SHALL THE COPYRIGHT HOLDER OR CONTRIBUTORS BE LIABLE
+FOR ANY DIRECT, INDIRECT, INCIDENTAL, SPECIAL, EXEMPLARY, OR CONSEQUENTIAL
+DAMAGES (INCLUDING, BUT NOT LIMITED TO, PROCUREMENT OF SUBSTITUTE GOODS OR
+SERVICES; LOSS OF USE, DATA, OR PROFITS; OR BUSINESS INTERRUPTION) HOWEVER
+CAUSED AND ON ANY THEORY OF LIABILITY, WHETHER IN CONTRACT, STRICT LIABILITY,
+OR TORT (INCLUDING NEGLIGENCE OR OTHERWISE) ARISING IN ANY WAY OUT OF THE USE
+OF THIS SOFTWARE, EVEN IF ADVISED OF THE POSSIBILITY OF SUCH DAMAGE.
+******************************************************************************/
+
+var child_process = require('child_process');
+var fs = require('fs');
+var logger = require('logger');
+var nopt = require('nopt');
+var path = require('path');
+var process_utils = require('process_utils');
+var system_commands = require('system_commands');
+var traffic_shaper = require('traffic_shaper');
+var webdriver = require('selenium-webdriver');
+var wpt_client = require('wpt_client');
+
+/**
+ * Partial list of expected command-line options.
+ *
+ * @see wd_server init defines additional command-line args, e.g.:
+ *     browser: [String, null],
+ *     chromedriver: [String, null],
+ *     ..
+ */
+var knownOpts = {
+  serverUrl: [String, null],
+  location: [String, null],
+  deviceAddr: [String, null],
+  deviceSerial: [String, null],
+  jobTimeout: [Number, null],
+  apiKey: [String, null]
+};
+
+var WD_SERVER_EXIT_TIMEOUT = 5000;  // Wait for 5 seconds before force-killing
+
+/**
+ * @param {wpt_client.Client} client the WebPagetest client.
+ * @param {Object} flags from knownOpts.
+ * @constructor
+ */
+function Agent(client, flags) {
+  'use strict';
+  this.client_ = client;
+  this.flags_ = flags;
+  this.app_ = webdriver.promise.controlFlow();
+  process_utils.injectWdAppLogging('agent_main', this.app_);
+  // The directory to store run result files. Clean it up before+after each run.
+  // We want a fixed name, to avoid leaving junk after agent crashes/restarts.
+  var runTempSuffix = flags.deviceSerial || '';
+  if (!/^[a-z0-9]*$/i.test(runTempSuffix)) {
+    throw new Error('--deviceSerial may contain only letters and digits');
+  }
+  this.runTempDir_ = 'runtmp' + (runTempSuffix ? '_' + runTempSuffix : '');
+  this.wdServer_ = undefined;  // The wd_server child process.
+  this.trafficShaper_ = new traffic_shaper.TrafficShaper(this.app_, flags);
+
+  this.client_.onStartJobRun = this.startJobRun_.bind(this);
+  this.client_.onAbortJob = this.abortJob_.bind(this);
+}
+/** Public class. */
+exports.Agent = Agent;
+
+/**
+ * Runs jobs that it receives from the client.
+ */
+Agent.prototype.run = function() {
+  'use strict';
+  this.client_.run(/*forever=*/true);
+};
+
+/**
+ * @param {string=} description debug title.
+ * @param {Function} f the function to schedule.
+ * @return {webdriver.promise.Promise} the scheduled promise.
+ * @private
+ */
+Agent.prototype.scheduleNoFault_ = function(description, f) {
+  'use strict';
+  return process_utils.scheduleNoFault(this.app_, description, f);
+};
+
+/**
+ * Starts a child process with the wd_server module.
+ * @param {Job} job the job for which we are starting the server process.
+ * @private
+ */
+Agent.prototype.startWdServer_ = function(job) {
+  'use strict';
+  this.wdServer_ = child_process.fork('./src/wd_server.js',
+      [], {env: process.env});
+  this.wdServer_.on('message', function(ipcMsg) {
+    logger.debug('got IPC: %s', ipcMsg.cmd);
+    if ('done' === ipcMsg.cmd || 'error' === ipcMsg.cmd) {
+      var isRunFinished = job.isFirstViewOnly || job.isCacheWarm;
+      if ('error' === ipcMsg.cmd) {
+        job.error = ipcMsg.e;
+        // Error in a first-view run: can't do a repeat run.
+        isRunFinished = true;
+      }
+      this.scheduleProcessDone_(ipcMsg, job);
+      if (isRunFinished) {
+        this.scheduleCleanup_();
+      }
+      // Do this only at the very end, as it starts a new run of the job.
+      this.scheduleNoFault_('Job finished',
+          job.runFinished.bind(job, isRunFinished));
+    }
+  }.bind(this));
+  this.wdServer_.on('exit', function(code, signal) {
+    logger.info('wd_server child process exit code %s signal %s', code, signal);
+    this.wdServer_ = undefined;
+  }.bind(this));
+};
+
+/**
+ * Processes job results, including failed jobs.
+ *
+ * @param {Object} ipcMsg a message from the wpt client.
+ * @param {Job} job the job with results.
+ * @private
+ */
+Agent.prototype.scheduleProcessDone_ = function(ipcMsg, job) {
+  'use strict';
+  this.scheduleNoFault_('Process job results', function() {
+    if (ipcMsg.devToolsMessages) {
+      job.zipResultFiles['devtools.json'] =
+          JSON.stringify(ipcMsg.devToolsMessages);
+    }
+    if (ipcMsg.screenshots && ipcMsg.screenshots.length > 0) {
+      var imageDescriptors = [];
+      ipcMsg.screenshots.forEach(function(screenshot) {
+        logger.debug('Adding screenshot %s', screenshot.fileName);
+        process_utils.scheduleFunctionNoFault(this.app_,
+            'Read ' + screenshot.diskPath,
+            fs.readFile, screenshot.diskPath).then(function(buffer) {
+          job.resultFiles.push(new wpt_client.ResultFile(
+              wpt_client.ResultFile.ResultType.IMAGE,
+              screenshot.fileName,
+              screenshot.contentType,
+              buffer));
+          if (screenshot.description) {
+            imageDescriptors.push({
+              filename: screenshot.fileName,
+              description: screenshot.description
+            });
+          }
+        }.bind(this));
+      }.bind(this));
+      if (imageDescriptors.length > 0) {
+        job.zipResultFiles['images.json'] = JSON.stringify(imageDescriptors);
+      }
+    }
+    if (ipcMsg.videoFile) {
+      process_utils.scheduleFunctionNoFault(this.app_, 'Read video file',
+          fs.readFile, ipcMsg.videoFile).then(function(buffer) {
+        job.resultFiles.push(new wpt_client.ResultFile(
+            wpt_client.ResultFile.ResultType.IMAGE,
+            'video.avi', 'video/avi', buffer));
+      }.bind(this));
+    }
+    if (ipcMsg.pcapFile) {
+      process_utils.scheduleFunctionNoFault(this.app_, 'Read pcap file',
+              fs.readFile, ipcMsg.pcapFile).then(function(buffer) {
+        job.resultFiles.push(new wpt_client.ResultFile(
+            wpt_client.ResultFile.ResultType.PCAP,
+            '.cap', 'application/vnd.tcpdump.pcap', buffer));
+      });
+      process_utils.scheduleFunctionNoFault(this.app_, 'Delete pcap file',
+          fs.unlink, ipcMsg.pcapFile);
+    }
+  }.bind(this));
+};
+
+/**
+ * Performs one run of a job in a wd_server module that runs as a child process.
+ *
+ * Must call job.runFinished() no matter how the run ended.
+ *
+ * @param {Job} job the job to run.
+ * @private
+ */
+Agent.prototype.startJobRun_ = function(job) {
+  'use strict';
+  job.isCacheWarm = !!this.wdServer_;
+  logger.info('Running job %s run %d/%d cacheWarm=%s',
+      job.id, job.runNumber, job.runs, job.isCacheWarm);
+  this.scheduleCleanRunTempDir_();
+  if (!this.wdServer_) {
+    this.trafficShaper_.scheduleStart(
+        job.task.bwIn, job.task.bwOut, job.task.latency, job.task.plr);
+    this.startWdServer_(job);
+  }
+  var script = job.task.script;
+  var url = job.task.url;
+  var pac;
+  if (script && !/new\s+(\S+\.)?Builder\s*\(/.test(script)) {
+    var urlAndPac = this.decodeUrlAndPacFromScript_(script);
+    url = urlAndPac.url;
+    pac = urlAndPac.pac;
+    script = undefined;
+  }
+  url = url.trim();
+  if (!((/^https?:\/\//i).test(url))) {
+    url = 'http://' + url;
+  }
+  this.scheduleNoFault_('Send IPC "run"', function() {
+    var message = {
+        cmd: 'run',
+        options: {browserName: job.task.browser},
+        runNumber: job.runNumber,
+        exitWhenDone: job.isFirstViewOnly || job.isCacheWarm,
+        captureVideo: job.captureVideo,
+        capturePackets: job.capturePackets,
+        pngScreenShot: job.task.pngScreenShot,
+        imageQuality: job.task.imageQuality,
+        captureTimeline: job.task.timeline,
+        timelineStackDepth: job.task.timelineStackDepth,
+        script: script,
+        url: url,
+        pac: pac,
+        timeout: this.client_.jobTimeout,
+        runTempDir: this.runTempDir_
+      };
+    Object.getOwnPropertyNames(this.flags_).forEach(function(flagName) {
+      if (!message[flagName]) {
+        message[flagName] = this.flags_[flagName];
+      }
+    }.bind(this));
+    this.wdServer_.send(message);
+  }.bind(this));
+};
+
+/**
+ * Makes sure the run temp dir exists and is empty, but ignores deletion errors.
+ * Currently supports only flat files, no subdirectories.
+ * @private
+ */
+Agent.prototype.scheduleCleanRunTempDir_ = function() {
+  'use strict';
+  process_utils.scheduleFunctionNoFault(this.app_, 'Tmp check',
+      fs.exists, this.runTempDir_).then(function(exists) {
+    if (exists) {
+      process_utils.scheduleFunction(this.app_, 'Tmp read',
+          fs.readdir, this.runTempDir_).then(function(files) {
+        files.forEach(function(fileName) {
+          var filePath = path.join(this.runTempDir_, fileName);
+          process_utils.scheduleFunctionNoFault(this.app_, 'Delete ' + filePath,
+              fs.unlink, filePath);
+        }.bind(this));
+      }.bind(this));
+    } else {
+      process_utils.scheduleFunction(this.app_, 'Tmp create',
+          fs.mkdir, this.runTempDir_);
+    }
+  }.bind(this));
+};
+
+/**
+ * @param {string} message the error message.
+ * @constructor
+ * @see decodeUrlAndPacFromScript_
+ */
+function ScriptError(message) {
+  'use strict';
+  this.message = message;
+  this.stack = (new Error(message)).stack;
+}
+ScriptError.prototype = new Error();
+
+/**
+ * Extract the URL and PAC from a simple WPT script.
+ *
+ * We don't support general WPT scripts.  Instead, we only support the minimal
+ * subset that's required to express a PAC proxy configuration script.
+ * Here are a couple examples of supported scripts:
+ *
+ *    1)
+ *    setDnsName foo.com bar.com
+ *    navigate qux.com
+ *
+ *    2)
+ *    setDnsName foo.com ignored.com
+ *    overrideHost foo.com bar.com
+ *    navigate qux.com
+ *
+ * Blank lines and lines starting with "//" are ignored.  Lines starting with
+ * "if", "endif", and "addHeader" are also ignored for now, but this feature is
+ * deprecated and these commands will be rejected in a future.  Any other input
+ * will throw a ScriptError.
+ *
+ * @param {string} script e.g.:
+ *   setDnsName fromHost toHost
+ *   navigate url.
+ * @return {Object} a URL and PAC object, e.g.:
+ *   {url:'http://x.com', pac:'function Find...'}.
+ * @private
+ */
+Agent.prototype.decodeUrlAndPacFromScript_ = function(script) {
+  'use strict';
+  var fromHost, toHost, proxy, url;
+  script.split('\n').forEach(function(line, lineNumber) {
+    line = line.trim();
+    if (!line || 0 === line.indexOf('//')) {
+      return;
+    }
+    if (line.match(/^(if|endif|addHeader)\s/i)) {
+      return;
+    }
+    var m = line.match(/^setDnsName\s+(\S+)\s+(\S+)$/i);
+    if (m && !fromHost && !url) {
+      fromHost = m[1];
+      toHost = m[2];
+      return;
+    }
+    m = line.match(/^overrideHost\s+(\S+)\s+(\S+)$/i);
+    if (m && fromHost && m[1] === fromHost && !proxy && !url) {
+      proxy = m[2];
+      return;
+    }
+    m = line.match(/^navigate\s+(\S+)$/i);
+    if (m && fromHost && !url) {
+      url = m[1];
+      return;
+    }
+    throw new ScriptError('WPT script contains unsupported line[' +
+        lineNumber + ']: ' + line + '\n' +
+        '--- support is limited to:\n' +
+        'setDnsName H1 H2\\n [overrideHost H1 H3]\\n navigate H4');
+  });
+  if (!fromHost || !url) {
+    throw new ScriptError('WPT script lacks ' +
+        (fromHost ? 'navigate' : 'setDnsName'));
+  }
+  logger.debug('Script is a simple PAC from=%s to=%s url=%s',
+      fromHost, proxy || toHost, url);
+  return {url: url, pac: 'function FindProxyForURL(url, host) {\n' +
+      '  if ("' + fromHost + '" === host) {\n' +
+      '    return "PROXY ' + (proxy || toHost) + '";\n' +
+      '  }\n' +
+      '  return "DIRECT";\n}\n'};
+};
+
+/**
+ * @param {Object} job the job to abort (e.g. due to timeout).
+ * @private
+ */
+Agent.prototype.abortJob_ = function(job) {
+  'use strict';
+  if (this.wdServer_) {
+    this.scheduleNoFault_('Remove message listener',
+      this.wdServer_.removeAllListeners.bind(this.wdServer_, 'message'));
+    this.scheduleNoFault_('Send IPC "abort"',
+        this.wdServer_.send.bind(this.wdServer_, {cmd: 'abort'}));
+  }
+  this.scheduleCleanup_();
+  this.scheduleNoFault_('Timed out job finished',
+      job.runFinished.bind(job, /*isRunFinished=*/true));
+};
+
+/**
+ * Kill the wdServer and traffic shaper.
+ *
+ * @private
+ */
+Agent.prototype.scheduleCleanup_ = function() {
+  'use strict';
+  if (this.wdServer_) {
+    this.scheduleNoFault_('Remove message listener',
+      this.wdServer_.removeAllListeners.bind(this.wdServer_, 'message'));
+    process_utils.scheduleWait(this.app_, this.wdServer_, 'wd_server',
+          WD_SERVER_EXIT_TIMEOUT).then(function() {
+      // This assumes a clean exit with no zombies
+      this.wdServer_ = undefined;
+    }.bind(this), function() {
+      process_utils.scheduleKillTree(this.app_, 'Kill wd_server',
+          this.wdServer_);
+      this.app_.schedule('undef wd_server', function() {
+        this.wdServer_ = undefined;
+      }.bind(this));
+    }.bind(this));
+  }
+  this.trafficShaper_.scheduleStop();
+  if (1 === parseInt(this.flags_.killall || '0', 10)) {
+    // Kill all processes for this user, except our own process and parent(s).
+    //
+    // This assumes that there are no extra login shells for our user,
+    // otherwise they'll all be killed!  The expected use is to create a custom
+    // user, e.g. "foo", and launch our agent via:
+    //    nohup sudo -u foo -H ./wptdriver.sh --killall 1 ... &
+    // Ideally we could run agent_main as our normal user and do this "sudo -u"
+    // when we fork wd_server, but cross-user IPC apparently doesn't work.
+    process_utils.scheduleGetAll(this.app_).then(function(processInfos) {
+      var pid = process.pid;
+      var pi; // Declare outside the loop, to avoid a jshint warning
+      while (pid) {
+        pi = undefined;
+        for (var i in processInfos) {
+          if (processInfos[i].pid === pid) {
+            pi = processInfos.splice(i, 1)[0];
+            logger.debug('Not killing user %s pid=%s: %s %s', process.env.USER,
+                pid, pi.command, pi.args.join(' '));
+            break;
+          }
+        }
+        pid = (pi ? pi.ppid : undefined);
+      }
+      if (processInfos.length > 0) {
+        logger.info('Killing %s pids owned by user %s: %s', processInfos.length,
+            process.env.USER,
+            processInfos.map(function(pi) { return pi.pid; }).join(', '));
+        process_utils.scheduleKillAll(
+            this.app_, 'Kill dangling pids', processInfos);
+      }
+    }.bind(this));
+  }
+  this.scheduleCleanRunTempDir_();
+};
+
+/**
+ * Node.js is a multiplatform framework, however because we are making native
+ * system calls, it becomes platform dependent. To reduce dependencies
+ * throughout the code, all native commands are set here and when a command is
+ * called through system_commands.get, the correct command for the current
+ * platform is returned
+ */
+exports.setSystemCommands = function() {
+  'use strict';
+  process_utils.setSystemCommands();
+
+  system_commands.set('run', './$0', 'unix');
+  system_commands.set('run', '$0', 'win32');
+};
+
+/**
+ * main is called automatically if agent_main is the node module called directly
+ * which it should be. Main initializes the wpt_client Object with the flags
+ * set by the run script and calls run with it
+ *
+ * @param  {Object} flags command line flags.
+ */
+exports.main = function(flags) {
+  'use strict';
+  var versionMatch = /^v(\d+)\.(\d+)(?:\.\d+)?$/.exec(process.version);
+  if (!versionMatch) {
+    throw new Error('Cannot parse NodeJS version: ' + process.version);
+  }
+  if (parseInt(versionMatch[1], 10) !== 0 ||
+      parseInt(versionMatch[2], 10) < 8) {
+    throw new Error('node version must be >=0.8, not ' + process.version);
+  }
+  exports.setSystemCommands();
+  delete flags.argv; // Remove nopt dup
+  var client = new wpt_client.Client(flags);
+  var agent = new Agent(client, flags);
+  agent.run();
+};
+
+if (require.main === module) {
+  try {
+    exports.main(nopt(knownOpts, {}, process.argv, 2));
+  } catch (e) {
+    console.error(e);
+    process.exit(-1);
+  }
+}